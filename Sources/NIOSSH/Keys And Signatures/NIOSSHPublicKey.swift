//===----------------------------------------------------------------------===//
//
// This source file is part of the SwiftNIO open source project
//
// Copyright (c) 2019 Apple Inc. and the SwiftNIO project authors
// Licensed under Apache License v2.0
//
// See LICENSE.txt for license information
// See CONTRIBUTORS.txt for the list of SwiftNIO project authors
//
// SPDX-License-Identifier: Apache-2.0
//
//===----------------------------------------------------------------------===//

import Crypto
import NIOConcurrencyHelpers
import Foundation
import NIOCore

/// An SSH public key.
///
/// This object identifies a single SSH server or user. It is used as part of the SSH handshake and key exchange process,
/// is presented to clients that want to validate that they are communicating with the appropriate server, and is also used
/// to validate users.
///
/// This key is not capable of signing, only verifying.
public struct NIOSSHPublicKey: Hashable {
    /// The actual key structure used to perform the key operations.
    internal var backingKey: BackingKey

    internal init(backingKey: BackingKey) {
        self.backingKey = backingKey
    }

    /// Create a `NIOSSHPublicKey` from the OpenSSH public key string.
    public init(openSSHPublicKey: String) throws {
        // The OpenSSH public key format is like this: "algorithm-id base64-encoded-key comments"
        //
        // We split on spaces, no more than twice. We then check if we know about the algorithm identifier and, if we
        // do, we parse the key.
        var components = ArraySlice(openSSHPublicKey.split(separator: " ", maxSplits: 2, omittingEmptySubsequences: true))
        guard let keyIdentifier = components.popFirst(), let keyData = components.popFirst() else {
            throw NIOSSHError.invalidOpenSSHPublicKey(reason: "invalid number of sections")
        }
        guard let rawBytes = Data(base64Encoded: String(keyData)) else {
            throw NIOSSHError.invalidOpenSSHPublicKey(reason: "could not base64-decode string")
        }

        var buffer = ByteBufferAllocator().buffer(capacity: rawBytes.count)
        buffer.writeContiguousBytes(rawBytes)
        guard let key = try buffer.readSSHHostKey() else {
            throw NIOSSHError.invalidOpenSSHPublicKey(reason: "incomplete key data")
        }
        guard key.keyPrefix.elementsEqual(keyIdentifier.utf8) else {
            throw NIOSSHError.invalidOpenSSHPublicKey(reason: "inconsistent key type within openssh key format")
        }
        self = key
    }

    /// Encapsulate a `NIOSSHCertifiedPublicKey` in a `NIOSSHPublicKey`.
    public init(_ certifiedKey: NIOSSHCertifiedPublicKey) {
        self.backingKey = .certified(certifiedKey)
    }
}

extension NIOSSHPublicKey {
    /// Verifies that a given `NIOSSHSignature` was created by the holder of the private key associated with this
    /// public key.
    public func isValidSignature<DigestBytes: Digest>(_ signature: NIOSSHSignature, for digest: DigestBytes) -> Bool {
        switch (self.backingKey, signature.backingSignature) {
        case (.ed25519(let key), .ed25519(let sig)):
            return digest.withUnsafeBytes { digestPtr in
                switch sig {
                case .byteBuffer(let buf):
                    return key.isValidSignature(buf.readableBytesView, for: digestPtr)
                case .data(let d):
                    return key.isValidSignature(d, for: digestPtr)
                }
            }
        case (.ecdsaP256(let key), .ecdsaP256(let sig)):
            return digest.withUnsafeBytes { digestPtr in
                key.isValidSignature(sig, for: digestPtr)
            }
        case (.ecdsaP384(let key), .ecdsaP384(let sig)):
            return digest.withUnsafeBytes { digestPtr in
                key.isValidSignature(sig, for: digestPtr)
            }
        case (.ecdsaP521(let key), .ecdsaP521(let sig)):
            return digest.withUnsafeBytes { digestPtr in
                key.isValidSignature(sig, for: digestPtr)
            }
        case (.custom(let key), .custom(let sig)):
            return digest.withUnsafeBytes { digestPtr in
                key.isValidSignature(sig, for: digestPtr)
            }
        case (.certified(let key), _):
            return key.isValidSignature(signature, for: digest)
        case (.ed25519, _),
             (.ecdsaP256, _),
             (.ecdsaP384, _),
             (.ecdsaP521, _),
             (.custom, _):
            return false
        }
    }

    internal func isValidSignature(_ signature: NIOSSHSignature, for bytes: ByteBuffer) -> Bool {
        switch (self.backingKey, signature.backingSignature) {
        case (.ed25519(let key), .ed25519(.byteBuffer(let buf))):
            return key.isValidSignature(buf.readableBytesView, for: bytes.readableBytesView)
        case (.ed25519(let key), .ed25519(.data(let buf))):
            return key.isValidSignature(buf, for: bytes.readableBytesView)
        case (.ecdsaP256(let key), .ecdsaP256(let sig)):
            return key.isValidSignature(sig, for: bytes.readableBytesView)
        case (.ecdsaP384(let key), .ecdsaP384(let sig)):
            return key.isValidSignature(sig, for: bytes.readableBytesView)
        case (.ecdsaP521(let key), .ecdsaP521(let sig)):
            return key.isValidSignature(sig, for: bytes.readableBytesView)
        case (.custom(let key), .custom(let sig)):
            return key.isValidSignature(sig, for: bytes.readableBytesView)
        case (.certified(let key), _):
            return key.isValidSignature(signature, for: bytes)
        case (.ed25519, _),
             (.ecdsaP256, _),
             (.ecdsaP384, _),
             (.ecdsaP521, _),
             (.custom, _):
            return false
        }
    }

    internal func isValidSignature(_ signature: NIOSSHSignature, for payload: UserAuthSignablePayload) -> Bool {
        switch (self.backingKey, signature.backingSignature) {
        case (.ed25519(let key), .ed25519(.byteBuffer(let sig))):
            return key.isValidSignature(sig.readableBytesView, for: payload.bytes.readableBytesView)
        case (.ed25519(let key), .ed25519(.data(let sig))):
            return key.isValidSignature(sig, for: payload.bytes.readableBytesView)
        case (.ecdsaP256(let key), .ecdsaP256(let sig)):
            return key.isValidSignature(sig, for: payload.bytes.readableBytesView)
        case (.ecdsaP384(let key), .ecdsaP384(let sig)):
            return key.isValidSignature(sig, for: payload.bytes.readableBytesView)
        case (.ecdsaP521(let key), .ecdsaP521(let sig)):
            return key.isValidSignature(sig, for: payload.bytes.readableBytesView)
        case (.custom(let key), .custom(let sig)):
            return key.isValidSignature(sig, for: payload.bytes.readableBytesView)
        case (.certified(let key), _):
            return key.isValidSignature(signature, for: payload)
        case (.ed25519, _),
             (.ecdsaP256, _),
             (.ecdsaP384, _),
             (.ecdsaP521, _),
             (.custom, _):
            return false
        }
    }
}

extension NIOSSHPublicKey {
    /// The various key types that can be used with NIOSSH.
    internal enum BackingKey {
        case ed25519(Curve25519.Signing.PublicKey)
        case ecdsaP256(P256.Signing.PublicKey)
        case ecdsaP384(P384.Signing.PublicKey)
        case ecdsaP521(P521.Signing.PublicKey)
        case custom(NIOSSHPublicKeyProtocol)
        case certified(NIOSSHCertifiedPublicKey) // This case recursively contains `NIOSSHPublicKey`.
    }

    /// The prefix of an Ed25519 public key.
    internal static let ed25519PublicKeyPrefix = "ssh-ed25519".utf8

    /// The prefix of a P256 ECDSA public key.
    internal static let ecdsaP256PublicKeyPrefix = "ecdsa-sha2-nistp256".utf8

    /// The prefix of a P384 ECDSA public key.
    internal static let ecdsaP384PublicKeyPrefix = "ecdsa-sha2-nistp384".utf8

    /// The prefix of a P521 ECDSA public key.
    internal static let ecdsaP521PublicKeyPrefix = "ecdsa-sha2-nistp521".utf8
    
    internal var keyPrefix: String.UTF8View {
        switch self.backingKey {
        case .ed25519:
            return Self.ed25519PublicKeyPrefix
        case .ecdsaP256:
            return Self.ecdsaP256PublicKeyPrefix
        case .ecdsaP384:
            return Self.ecdsaP384PublicKeyPrefix
        case .ecdsaP521:
            return Self.ecdsaP521PublicKeyPrefix
        case .custom(let publicKey):
            return publicKey.publicKeyPrefix.utf8
        case .certified(let base):
            return base.keyPrefix
        }
    }

<<<<<<< HEAD
    internal static var knownAlgorithms: [String.UTF8View] = [
        Self.ed25519PublicKeyPrefix, Self.ecdsaP384PublicKeyPrefix, Self.ecdsaP256PublicKeyPrefix, Self.ecdsaP521PublicKeyPrefix
    ]
    
    internal static var customPublicKeyAlgorithms: [NIOSSHPublicKeyProtocol.Type] = []
    internal static var customSignatures: [NIOSSHSignatureProtocol.Type] = []
=======
    private static let bundledAlgorithms: [String.UTF8View] = [
        Self.ed25519PublicKeyPrefix, Self.ecdsaP384PublicKeyPrefix, Self.ecdsaP256PublicKeyPrefix, Self.ecdsaP521PublicKeyPrefix
    ]
    
    internal static var knownAlgorithms: [String.UTF8View] {
        bundledAlgorithms + customPublicKeyAlgorithms.map { $0.publicKeyPrefix.utf8 }
    }
    
    internal static var customPublicKeyAlgorithms: [NIOSSHPublicKeyProtocol.Type] {
        customAlgorithmsLock.lock()
        defer { customAlgorithmsLock.unlock() }
        return _customPublicKeyAlgorithms
    }
    
    internal static var customSignatures: [NIOSSHSignatureProtocol.Type] {
        customAlgorithmsLock.lock()
        defer { customAlgorithmsLock.unlock() }
        return _customSignatures
    }
>>>>>>> f0eac37f
}

public enum NIOSSHAlgorithms {
    public static func register(keyExchangeAlgorithm type: NIOSSHKeyExchangeAlgorithmProtocol.Type) {
        customAlgorithmsLock.lock()
        defer { customAlgorithmsLock.unlock() }
        
        if !_customKeyExchangeAlgorithms.contains(where: { ObjectIdentifier($0) == ObjectIdentifier(type) }) {
            _customKeyExchangeAlgorithms.append(type)
        }
    }
    
    public static func register(transportProtectionScheme type: NIOSSHTransportProtection.Type) {
        customAlgorithmsLock.lock()
        defer { customAlgorithmsLock.unlock() }
        
        if !_customTransportProtectionSchemes.contains(where: { ObjectIdentifier($0) == ObjectIdentifier(type) }) {
            _customTransportProtectionSchemes.append(type)
        }
    }
    
    /// Registers a custom type tuple for use in Public Key Authentication.
    public static func register<
        PublicKey: NIOSSHPublicKeyProtocol,
        Signature: NIOSSHSignatureProtocol
    >(
        publicKey type: PublicKey.Type,
        signature: Signature.Type
    ) {
        customAlgorithmsLock.lock()
        defer { customAlgorithmsLock.unlock() }
        
        if !_customPublicKeyAlgorithms.contains(where: { ObjectIdentifier($0) == ObjectIdentifier(type) }) {
            _customPublicKeyAlgorithms.append(type)
            _customSignatures.append(signature)
        }
    }
    
    /// Used for our unit tests
    internal static func unregisterAlgorithms() {
        customAlgorithmsLock.lock()
        defer { customAlgorithmsLock.unlock() }
        
        _customKeyExchangeAlgorithms = []
        _customSignatures = []
        _customPublicKeyAlgorithms = []
        _customTransportProtectionSchemes = []
    }
}

internal var customTransportProtectionSchemes: [NIOSSHTransportProtection.Type] {
    customAlgorithmsLock.lock()
    defer { customAlgorithmsLock.unlock() }
    return _customTransportProtectionSchemes
}

internal var customKeyExchangeAlgorithms: [NIOSSHKeyExchangeAlgorithmProtocol.Type] {
    customAlgorithmsLock.lock()
    defer { customAlgorithmsLock.unlock() }
    return _customKeyExchangeAlgorithms
}

internal let customAlgorithmsLock = Lock()
fileprivate var _customTransportProtectionSchemes = [NIOSSHTransportProtection.Type]()
fileprivate var _customKeyExchangeAlgorithms = [NIOSSHKeyExchangeAlgorithmProtocol.Type]()
fileprivate var _customPublicKeyAlgorithms: [NIOSSHPublicKeyProtocol.Type] = []
fileprivate var _customSignatures: [NIOSSHSignatureProtocol.Type] = []

extension NIOSSHPublicKey.BackingKey: Equatable {
    static func == (lhs: NIOSSHPublicKey.BackingKey, rhs: NIOSSHPublicKey.BackingKey) -> Bool {
        // We implement equatable in terms of the key representation.
        switch (lhs, rhs) {
        case (.ed25519(let lhs), .ed25519(let rhs)):
            return lhs.rawRepresentation == rhs.rawRepresentation
        case (.ecdsaP256(let lhs), .ecdsaP256(let rhs)):
            return lhs.rawRepresentation == rhs.rawRepresentation
        case (.ecdsaP384(let lhs), .ecdsaP384(let rhs)):
            return lhs.rawRepresentation == rhs.rawRepresentation
        case (.ecdsaP521(let lhs), .ecdsaP521(let rhs)):
            return lhs.rawRepresentation == rhs.rawRepresentation
        case (.custom(let lhs), .custom(let rhs)):
            return
                lhs.publicKeyPrefix == rhs.publicKeyPrefix &&
                lhs.rawRepresentation == rhs.rawRepresentation
        case (.certified(let lhs), .certified(let rhs)):
            return lhs == rhs
        case (.ed25519, _),
             (.ecdsaP256, _),
             (.ecdsaP384, _),
             (.ecdsaP521, _),
             (.custom, _),
             (.certified, _):
            return false
        }
    }
}

extension NIOSSHPublicKey.BackingKey: Hashable {
    func hash(into hasher: inout Hasher) {
        switch self {
        case .ed25519(let pkey):
            hasher.combine(1)
            hasher.combine(pkey.rawRepresentation)
        case .ecdsaP256(let pkey):
            hasher.combine(2)
            hasher.combine(pkey.rawRepresentation)
        case .ecdsaP384(let pkey):
            hasher.combine(3)
            hasher.combine(pkey.rawRepresentation)
        case .ecdsaP521(let pkey):
            hasher.combine(4)
            hasher.combine(pkey.rawRepresentation)
        case .custom(let pkey):
            hasher.combine(5)
            hasher.combine(pkey.publicKeyPrefix)
            hasher.combine(pkey.rawRepresentation)
        case .certified(let pkey):
            hasher.combine(6)
            hasher.combine(pkey)
        }
    }
}

extension NIOSSHPublicKey {
    @discardableResult
    public func write(to buffer: inout ByteBuffer) -> Int {
        return buffer.writeSSHHostKey(self)
    }
    
    @discardableResult
    public func writeWithoutHeader(to buffer: inout ByteBuffer) -> Int {
        return buffer.writeSSHHostKeyWithoutHeader(self)
    }
}

extension ByteBuffer {
    @discardableResult
    mutating func writeSSHHostKeyWithoutHeader(_ key: NIOSSHPublicKey) -> Int {
        switch key.backingKey {
        case .ed25519(let key):
            return self.writeEd25519PublicKey(baseKey: key)
        case .ecdsaP256(let key):
            return self.writeECDSAP256PublicKey(baseKey: key)
        case .ecdsaP384(let key):
            return self.writeECDSAP384PublicKey(baseKey: key)
        case .ecdsaP521(let key):
            return self.writeECDSAP521PublicKey(baseKey: key)
        case .custom(let key):
            return key.write(to: &self)
        case .certified(let key):
            return self.writeCertifiedKey(key)
        }
    }
    
    /// Writes an SSH host key to this `ByteBuffer`.
    @discardableResult
    mutating func writeSSHHostKey(_ key: NIOSSHPublicKey) -> Int {
        var writtenBytes = 0

        switch key.backingKey {
        case .ed25519(let key):
            writtenBytes += self.writeSSHString(NIOSSHPublicKey.ed25519PublicKeyPrefix)
            writtenBytes += self.writeEd25519PublicKey(baseKey: key)
        case .ecdsaP256(let key):
            writtenBytes += self.writeSSHString(NIOSSHPublicKey.ecdsaP256PublicKeyPrefix)
            writtenBytes += self.writeECDSAP256PublicKey(baseKey: key)
        case .ecdsaP384(let key):
            writtenBytes += self.writeSSHString(NIOSSHPublicKey.ecdsaP384PublicKeyPrefix)
            writtenBytes += self.writeECDSAP384PublicKey(baseKey: key)
        case .ecdsaP521(let key):
            writtenBytes += self.writeSSHString(NIOSSHPublicKey.ecdsaP521PublicKeyPrefix)
            writtenBytes += self.writeECDSAP521PublicKey(baseKey: key)
        case .custom(let key):
            writtenBytes += writeSSHString(key.publicKeyPrefix.utf8)
            writtenBytes += key.write(to: &self)
        case .certified(let key):
            return self.writeCertifiedKey(key)
        }

        return writtenBytes
    }

    /// Writes an SSH host key to this `ByteBuffer`, without a prefix.
    ///
    /// This is mostly used as part of the certified key structure.
    @discardableResult
    mutating func writePublicKeyWithoutPrefix(_ key: NIOSSHPublicKey) -> Int {
        switch key.backingKey {
        case .ed25519(let key):
            return self.writeEd25519PublicKey(baseKey: key)
        case .ecdsaP256(let key):
            return self.writeECDSAP256PublicKey(baseKey: key)
        case .ecdsaP384(let key):
            return self.writeECDSAP384PublicKey(baseKey: key)
        case .ecdsaP521(let key):
            return self.writeECDSAP521PublicKey(baseKey: key)
        case .custom(let key):
            var writtenBytes = writeSSHString(key.publicKeyPrefix.utf8)
            writtenBytes += key.write(to: &self)
            return writtenBytes
        case .certified:
            preconditionFailure("Certified keys are the only callers of this method, and cannot contain themselves")
        }
    }

    mutating func readSSHHostKey() throws -> NIOSSHPublicKey? {
        try self.rewindOnNilOrError { buffer in
            // The wire format always begins with an SSH string containing the key format identifier. Let's grab that.
            guard let keyIdentifierBytes = buffer.readSSHString() else {
                return nil
            }

            // Now we need to check if they match our supported key algorithms.
            return try buffer.readPublicKeyWithoutPrefixForIdentifier(keyIdentifierBytes.readableBytesView)
        }
    }

    mutating func readPublicKeyWithoutPrefixForIdentifier<Bytes: Collection>(_ keyIdentifierBytes: Bytes) throws -> NIOSSHPublicKey? where Bytes.Element == UInt8 {
        try self.rewindOnNilOrError { buffer in
            if keyIdentifierBytes.elementsEqual(NIOSSHPublicKey.ed25519PublicKeyPrefix) {
                return try buffer.readEd25519PublicKey()
            } else if keyIdentifierBytes.elementsEqual(NIOSSHPublicKey.ecdsaP256PublicKeyPrefix) {
                return try buffer.readECDSAP256PublicKey()
            } else if keyIdentifierBytes.elementsEqual(NIOSSHPublicKey.ecdsaP384PublicKeyPrefix) {
                return try buffer.readECDSAP384PublicKey()
            } else if keyIdentifierBytes.elementsEqual(NIOSSHPublicKey.ecdsaP521PublicKeyPrefix) {
                return try buffer.readECDSAP521PublicKey()
            } else {
                for type in NIOSSHPublicKey.customPublicKeyAlgorithms {
                    if keyIdentifierBytes.elementsEqual(type.publicKeyPrefix.utf8) {
                        let publicKey = try type.read(from: &buffer)
                        return NIOSSHPublicKey(backingKey: .custom(publicKey))
                    }
                }
                
                // We don't know this public key type. Maybe the certified keys do.
                return try buffer.readCertifiedKeyWithoutKeyPrefix(keyIdentifierBytes).map(NIOSSHPublicKey.init)
            }
        }
    }

    private mutating func writeEd25519PublicKey(baseKey: Curve25519.Signing.PublicKey) -> Int {
        // For Ed25519 the key format is  Q as a String.
        self.writeSSHString(baseKey.rawRepresentation)
    }

    private mutating func writeECDSAP256PublicKey(baseKey: P256.Signing.PublicKey) -> Int {
        // For ECDSA-P256, the key format is the string "nistp256", followed by the
        // the public point Q.
        var writtenBytes = 0
        writtenBytes += self.writeSSHString("nistp256".utf8)
        writtenBytes += self.writeSSHString(baseKey.x963Representation)
        return writtenBytes
    }

    private mutating func writeECDSAP384PublicKey(baseKey: P384.Signing.PublicKey) -> Int {
        // For ECDSA-P384, the key format is the string "nistp384", followed by the
        // the public point Q.
        var writtenBytes = 0
        writtenBytes += self.writeSSHString("nistp384".utf8)
        writtenBytes += self.writeSSHString(baseKey.x963Representation)
        return writtenBytes
    }

    private mutating func writeECDSAP521PublicKey(baseKey: P521.Signing.PublicKey) -> Int {
        // For ECDSA-P521, the key format is the string "nistp521", followed by the
        // the public point Q.
        var writtenBytes = 0
        writtenBytes += self.writeSSHString("nistp521".utf8)
        writtenBytes += self.writeSSHString(baseKey.x963Representation)
        return writtenBytes
    }
    
    /// A helper function that reads an Ed25519 public key.
    ///
    /// Not safe to call from arbitrary code as this does not return the reader index on failure: it relies on the caller performing
    /// the rewind.
    private mutating func readEd25519PublicKey() throws -> NIOSSHPublicKey? {
        // For ed25519 the key format is just Q encoded as a String.
        guard let qBytes = self.readSSHString() else {
            return nil
        }

        let key = try Curve25519.Signing.PublicKey(rawRepresentation: qBytes.readableBytesView)
        return NIOSSHPublicKey(backingKey: .ed25519(key))
    }

    /// A helper function that reads an ECDSA P-256 public key.
    ///
    /// Not safe to call from arbitrary code as this does not return the reader index on failure: it relies on the caller performing
    /// the rewind.
    private mutating func readECDSAP256PublicKey() throws -> NIOSSHPublicKey? {
        // For ECDSA-P256, the key format is the string "nistp256" followed by the
        // the public point Q.
        guard var domainParameter = self.readSSHString() else {
            return nil
        }
        guard domainParameter.readableBytesView.elementsEqual("nistp256".utf8) else {
            let unexpectedParameter = domainParameter.readString(length: domainParameter.readableBytes) ?? "<unknown domain parameter>"
            throw NIOSSHError.invalidDomainParametersForKey(parameters: unexpectedParameter)
        }

        guard let qBytes = self.readSSHString() else {
            return nil
        }

        let key = try P256.Signing.PublicKey(x963Representation: qBytes.readableBytesView)
        return NIOSSHPublicKey(backingKey: .ecdsaP256(key))
    }

    /// A helper function that reads an ECDSA P-384 public key.
    ///
    /// Not safe to call from arbitrary code as this does not return the reader index on failure: it relies on the caller performing
    /// the rewind.
    private mutating func readECDSAP384PublicKey() throws -> NIOSSHPublicKey? {
        // For ECDSA-P384, the key format is the string "nistp384" followed by the
        // the public point Q.
        guard var domainParameter = self.readSSHString() else {
            return nil
        }
        guard domainParameter.readableBytesView.elementsEqual("nistp384".utf8) else {
            let unexpectedParameter = domainParameter.readString(length: domainParameter.readableBytes) ?? "<unknown domain parameter>"
            throw NIOSSHError.invalidDomainParametersForKey(parameters: unexpectedParameter)
        }

        guard let qBytes = self.readSSHString() else {
            return nil
        }

        let key = try P384.Signing.PublicKey(x963Representation: qBytes.readableBytesView)
        return NIOSSHPublicKey(backingKey: .ecdsaP384(key))
    }

    /// A helper function that reads an ECDSA P-521 public key.
    ///
    /// Not safe to call from arbitrary code as this does not return the reader index on failure: it relies on the caller performing
    /// the rewind.
    private mutating func readECDSAP521PublicKey() throws -> NIOSSHPublicKey? {
        // For ECDSA-P521, the key format is the string "nistp521" followed by the
        // the public point Q.
        guard var domainParameter = self.readSSHString() else {
            return nil
        }
        guard domainParameter.readableBytesView.elementsEqual("nistp521".utf8) else {
            let unexpectedParameter = domainParameter.readString(length: domainParameter.readableBytes) ?? "<unknown domain parameter>"
            throw NIOSSHError.invalidDomainParametersForKey(parameters: unexpectedParameter)
        }

        guard let qBytes = self.readSSHString() else {
            return nil
        }

        let key = try P521.Signing.PublicKey(x963Representation: qBytes.readableBytesView)
        return NIOSSHPublicKey(backingKey: .ecdsaP521(key))
    }

    /// A helper function for complex readers that will reset a buffer on nil or on error, as though the read
    /// never occurred.
    internal mutating func rewindOnNilOrError<T>(_ body: (inout ByteBuffer) throws -> T?) rethrows -> T? {
        let originalSelf = self

        let returnValue: T?
        do {
            returnValue = try body(&self)
        } catch {
            self = originalSelf
            throw error
        }

        if returnValue == nil {
            self = originalSelf
        }

        return returnValue
    }
}<|MERGE_RESOLUTION|>--- conflicted
+++ resolved
@@ -177,7 +177,7 @@
 
     /// The prefix of a P521 ECDSA public key.
     internal static let ecdsaP521PublicKeyPrefix = "ecdsa-sha2-nistp521".utf8
-    
+
     internal var keyPrefix: String.UTF8View {
         switch self.backingKey {
         case .ed25519:
@@ -195,14 +195,6 @@
         }
     }
 
-<<<<<<< HEAD
-    internal static var knownAlgorithms: [String.UTF8View] = [
-        Self.ed25519PublicKeyPrefix, Self.ecdsaP384PublicKeyPrefix, Self.ecdsaP256PublicKeyPrefix, Self.ecdsaP521PublicKeyPrefix
-    ]
-    
-    internal static var customPublicKeyAlgorithms: [NIOSSHPublicKeyProtocol.Type] = []
-    internal static var customSignatures: [NIOSSHSignatureProtocol.Type] = []
-=======
     private static let bundledAlgorithms: [String.UTF8View] = [
         Self.ed25519PublicKeyPrefix, Self.ecdsaP384PublicKeyPrefix, Self.ecdsaP256PublicKeyPrefix, Self.ecdsaP521PublicKeyPrefix
     ]
@@ -222,7 +214,6 @@
         defer { customAlgorithmsLock.unlock() }
         return _customSignatures
     }
->>>>>>> f0eac37f
 }
 
 public enum NIOSSHAlgorithms {
@@ -495,7 +486,7 @@
         writtenBytes += self.writeSSHString(baseKey.x963Representation)
         return writtenBytes
     }
-    
+
     /// A helper function that reads an Ed25519 public key.
     ///
     /// Not safe to call from arbitrary code as this does not return the reader index on failure: it relies on the caller performing
