//===----------------------------------------------------------------------===//
//
// This source file is part of the SwiftNIO open source project
//
// Copyright (c) 2019 Apple Inc. and the SwiftNIO project authors
// Licensed under Apache License v2.0
//
// See LICENSE.txt for license information
// See CONTRIBUTORS.txt for the list of SwiftNIO project authors
//
// SPDX-License-Identifier: Apache-2.0
//
//===----------------------------------------------------------------------===//

import Crypto
import NIOCore

struct SSHKeyExchangeStateMachine {
    enum SSHKeyExchangeError: Error {
        case unexpectedMessage
        case inconsistentState
    }

    enum State {
        /// Key exchange has not begun yet.
        case idle

        /// We've sent our key exchange message.
        ///
        /// Either clients or servers can send this message: they are entitled to race. Thus, either
        /// party can enter this state.
        ///
        /// We store the message we sent for later.
        case keyExchangeSent(message: SSHMessage.KeyExchangeMessage)

        /// We've received a key exchange message.
        ///
        /// Either clients or servers can send this message: they are entitled to race. Thus, either
        /// party can enter this state. The remote peer may be sending a guess as well.
        ///
        /// We store the message we sent for later.
        case keyExchangeReceived(exchange: NIOSSHKeyExchangeAlgorithmProtocol, negotiated: NegotiationResult, expectingGuess: Bool)

        /// The peer has guessed what key exchange init packet is coming, and guessed wrong. We need to wait for them to send that packet.
        case awaitingKeyExchangeInitInvalidGuess(exchange: NIOSSHKeyExchangeAlgorithmProtocol, negotiated: NegotiationResult)

        /// Both sides have sent their initial key exchange message but we have not begun actually performing a key exchange.
        case awaitingKeyExchangeInit(exchange: NIOSSHKeyExchangeAlgorithmProtocol, negotiated: NegotiationResult)

        /// We've received the key exchange init, but not sent our reply yet.
        case keyExchangeInitReceived(result: KeyExchangeResult, negotiated: NegotiationResult)

        /// We've sent our keyExchangeInit, but not received the keyExchangeReply.
        case keyExchangeInitSent(exchange: NIOSSHKeyExchangeAlgorithmProtocol, negotiated: NegotiationResult)

        /// The keys have been exchanged.
        case keysExchanged(result: KeyExchangeResult, protection: NIOSSHTransportProtection, negotiated: NegotiationResult)

        /// We have received the remote peer's newKeys message, and are waiting to send our own.
        case newKeysReceived(result: KeyExchangeResult, protection: NIOSSHTransportProtection, negotiated: NegotiationResult)

        /// We have sent our newKeys message, and are waiting to receive the remote peer's.
        case newKeysSent(result: KeyExchangeResult, protection: NIOSSHTransportProtection, negotiated: NegotiationResult)

        /// We've completed the key exchange.
        case complete(result: KeyExchangeResult)
    }

    private let allocator: ByteBufferAllocator
    private let loop: EventLoop
    private let role: SSHConnectionRole
    private var state: State
    private var initialExchangeBytes: ByteBuffer
    private var transportProtectionSchemes: [NIOSSHTransportProtection.Type]
    private var keyExchangeAlgorithms: [NIOSSHKeyExchangeAlgorithmProtocol.Type]
    private var previousSessionIdentifier: ByteBuffer?

    init(allocator: ByteBufferAllocator, loop: EventLoop, role: SSHConnectionRole, remoteVersion: String, keyExchangeAlgorithms: [NIOSSHKeyExchangeAlgorithmProtocol.Type] = SSHKeyExchangeStateMachine.bundledKeyExchangeImplementations, transportProtectionSchemes: [NIOSSHTransportProtection.Type] = SSHConnectionStateMachine.bundledTransportProtectionSchemes, previousSessionIdentifier: ByteBuffer?) {
        self.allocator = allocator
        self.loop = loop
        self.role = role
        self.initialExchangeBytes = allocator.buffer(capacity: 1024)
        self.state = .idle
        self.keyExchangeAlgorithms = keyExchangeAlgorithms
        self.transportProtectionSchemes = transportProtectionSchemes
        self.previousSessionIdentifier = previousSessionIdentifier

        switch self.role {
        case .client:
            self.initialExchangeBytes.writeSSHString(Constants.version.utf8)
            self.initialExchangeBytes.writeSSHString(remoteVersion.utf8)
        case .server:
            self.initialExchangeBytes.writeSSHString(remoteVersion.utf8)
            self.initialExchangeBytes.writeSSHString(Constants.version.utf8)
        }
    }

    /// Currently we statically only use a single key exchange message. In future this will expand out to
    /// support arbitrary SSHTransportProtection schemes.
    func createKeyExchangeMessage() -> SSHMessage.KeyExchangeMessage {
        var rng = CSPRNG()

        let encryptionAlgorithms = self.supportedEncryptionAlgorithms
        let macAlgorithms = self.supportedMacAlgorithms

        return .init(
            cookie: rng.randomCookie(allocator: self.allocator),
            keyExchangeAlgorithms: role.keyExchangeAlgorithmNames,
            serverHostKeyAlgorithms: self.supportedHostKeyAlgorithms,
            encryptionAlgorithmsClientToServer: encryptionAlgorithms,
            encryptionAlgorithmsServerToClient: encryptionAlgorithms,
            macAlgorithmsClientToServer: macAlgorithms,
            macAlgorithmsServerToClient: macAlgorithms,
            compressionAlgorithmsClientToServer: ["none"],
            compressionAlgorithmsServerToClient: ["none"],
            languagesClientToServer: [],
            languagesServerToClient: [],
            firstKexPacketFollows: false
        )
    }

    mutating func handle(keyExchange message: SSHMessage.KeyExchangeMessage) throws -> SSHMultiMessage? {
        switch self.state {
        case .keyExchangeSent(message: let ourMessage):
            switch self.role {
            case .client:
                self.addKeyExchangeInitMessagesToExchangeBytes(clientsMessage: ourMessage, serversMessage: message)

                // verify algorithms
                let negotiated = try self.negotiatedAlgorithms(message)
                let exchanger = try self.exchangerForAlgorithm(negotiated.negotiatedKeyExchangeAlgorithm)

                // Ok, we need to send the key exchange message.
                let publicKeyBuffer = exchanger.initiateKeyExchangeClientSide(allocator: self.allocator)
                let message = SSHMessage.keyExchangeInit(.init(publicKey: publicKeyBuffer))
                self.state = .awaitingKeyExchangeInit(exchange: exchanger, negotiated: negotiated)
                return SSHMultiMessage(message)
            case .server:
                // Write their message in first, then ours.
                self.addKeyExchangeInitMessagesToExchangeBytes(clientsMessage: message, serversMessage: ourMessage)

                let negotiated = try self.negotiatedAlgorithms(message)
                let exchanger = try self.exchangerForAlgorithm(negotiated.negotiatedKeyExchangeAlgorithm)

                // Ok, we're waiting for them to go. They might be sending a wrong guess, which we want to ignore.
                if self.expectingIncorrectGuess(message) {
                    self.state = .awaitingKeyExchangeInitInvalidGuess(exchange: exchanger, negotiated: negotiated)
                } else {
                    self.state = .awaitingKeyExchangeInit(exchange: exchanger, negotiated: negotiated)
                }
                return nil
            }
        case .idle:
            // We received a key exchange message while idle. We will need to send our own key exchange message back,
            // and also follow immediately up with our own key exchange init message.
            let ourMessage = self.createKeyExchangeMessage()

            switch self.role {
            case .client:
                self.addKeyExchangeInitMessagesToExchangeBytes(clientsMessage: ourMessage, serversMessage: message)
            case .server:
                self.addKeyExchangeInitMessagesToExchangeBytes(clientsMessage: message, serversMessage: ourMessage)
            }

            let negotiated = try self.negotiatedAlgorithms(message)
            let exchanger = try self.exchangerForAlgorithm(negotiated.negotiatedKeyExchangeAlgorithm)

            let result: SSHMultiMessage
            switch self.role {
            case .client:
                let publicKeyBuffer = exchanger.initiateKeyExchangeClientSide(allocator: self.allocator)
                result = SSHMultiMessage(.keyExchange(ourMessage), SSHMessage.keyExchangeInit(.init(publicKey: publicKeyBuffer)))
            case .server:
                result = SSHMultiMessage(.keyExchange(ourMessage))
            }

            self.state = .keyExchangeReceived(exchange: exchanger, negotiated: negotiated, expectingGuess: self.expectingIncorrectGuess(message))
            return result

        case .keyExchangeReceived, .awaitingKeyExchangeInit, .awaitingKeyExchangeInitInvalidGuess, .keyExchangeInitReceived, .keyExchangeInitSent, .keysExchanged, .newKeysSent, .newKeysReceived, .complete:
            throw SSHKeyExchangeError.unexpectedMessage
        }
    }

    mutating func send(keyExchange message: SSHMessage.KeyExchangeMessage) {
        switch self.state {
        case .idle:
            self.state = .keyExchangeSent(message: message)
        case .keyExchangeReceived(let exchanger, let negotiated, let expectingGuess):
            switch self.role {
            case .server:
                // Ok, we're waiting for a key exchange init message.
                if expectingGuess {
                    self.state = .awaitingKeyExchangeInitInvalidGuess(exchange: exchanger, negotiated: negotiated)
                } else {
                    self.state = .awaitingKeyExchangeInit(exchange: exchanger, negotiated: negotiated)
                }

            case .client:
                // We're going to send a key exchange init message.
                self.state = .awaitingKeyExchangeInit(exchange: exchanger, negotiated: negotiated)
            }
        case .keyExchangeSent, .awaitingKeyExchangeInit, .awaitingKeyExchangeInitInvalidGuess, .keyExchangeInitReceived, .keyExchangeInitSent, .keysExchanged, .newKeysSent, .newKeysReceived, .complete:
            // This is a precondition not a throw because we control the sending of this message.
            preconditionFailure("Cannot send key exchange message after idle")
        }
    }

    mutating func handle(keyExchangeInit message: ByteBuffer) throws -> SSHMultiMessage? {
        switch self.state {
        case .awaitingKeyExchangeInitInvalidGuess(exchange: let exchanger, negotiated: let negotiated):
            // We're going to ignore this one, we already know it's wrong.
            assert(self.role.isServer, "Clients cannot be expecting invalid guess from the peer")
            self.state = .awaitingKeyExchangeInit(exchange: exchanger, negotiated: negotiated)
            return nil

        case .awaitingKeyExchangeInit(exchange: var exchanger, negotiated: let negotiated):
            switch self.role {
            case .client:
                throw SSHKeyExchangeError.unexpectedMessage
            case .server(let configuration):
                let (result, reply) = try exchanger.completeKeyExchangeServerSide(
                    clientKeyExchangeMessage: message,
                    serverHostKey: negotiated.negotiatedHostKey(configuration.hostKeys),
                    initialExchangeBytes: &self.initialExchangeBytes,
                    allocator: self.allocator, expectedKeySizes: negotiated.negotiatedProtection.keySizes
                )

                let message = SSHMessage.keyExchangeReply(.init(hostKey: reply.hostKey, publicKey: reply.publicKey, signature: reply.signature))
                self.state = .keyExchangeInitReceived(result: result, negotiated: negotiated)
                return SSHMultiMessage(message, .newKeys)
            }
        case .idle, .keyExchangeSent, .keyExchangeReceived, .keyExchangeInitReceived, .keyExchangeInitSent, .keysExchanged, .newKeysSent, .newKeysReceived, .complete:
            throw SSHKeyExchangeError.unexpectedMessage
        }
    }

    mutating func send(keyExchangeInit message: SSHMessage.KeyExchangeECDHInitMessage) {
        switch self.state {
        case .awaitingKeyExchangeInit(exchange: let exchanger, negotiated: let negotiated):
            precondition(self.role.isClient, "Servers must not send ecdh key exchange init messages")
            self.state = .keyExchangeInitSent(exchange: exchanger, negotiated: negotiated)
        case .idle, .keyExchangeSent, .keyExchangeReceived, .awaitingKeyExchangeInitInvalidGuess, .keyExchangeInitSent, .keyExchangeInitReceived, .keysExchanged, .newKeysSent, .newKeysReceived, .complete:
            // This is a precondition not a throw because we control the sending of this message.
            preconditionFailure("Cannot send ECDH key exchange message in state \(self.state)")
        }
    }

    mutating func handle(keyExchangeReply message: SSHMessage.KeyExchangeECDHReplyMessage) throws -> EventLoopFuture<SSHMultiMessage?> {
        switch self.state {
        case .keyExchangeInitSent(exchange: var exchanger, negotiated: let negotiated):
            switch self.role {
            case .client:
                guard message.hostKey.keyPrefix.elementsEqual(negotiated.negotiatedHostKeyAlgorithm.utf8) else {
                    throw NIOSSHError.invalidHostKeyForKeyExchange(expected: negotiated.negotiatedHostKeyAlgorithm,
                                                                   got: message.hostKey.keyPrefix)
                }

                let result = try exchanger.receiveServerKeyExchangePayload(
                    serverKeyExchangeMessage: .init(
                        hostKey: message.hostKey,
                        publicKey: message.publicKey,
                        signature: message.signature
                    ),
                    initialExchangeBytes: &self.initialExchangeBytes,
                    allocator: self.allocator,
                    expectedKeySizes: negotiated.negotiatedProtection.keySizes
                )

                self.state = .keysExchanged(result: result, protection: try negotiated.negotiatedProtection.init(initialKeys: result.keys), negotiated: negotiated)

                // Ok, we've modified the state, now we can ask the user if they like this host key.
                guard case .client(let clientConfig) = self.role else {
                    preconditionFailure("Should not be in .keyExchangeInitSent as server")
                }
                let promise = self.loop.makePromise(of: Void.self)
                clientConfig.serverAuthDelegate.validateHostKey(hostKey: message.hostKey, validationCompletePromise: promise)
                return promise.futureResult.map {
                    SSHMultiMessage(SSHMessage.newKeys)
                }
            case .server:
                preconditionFailure("Servers cannot enter key exchange init sent.")
            }
        case .idle, .keyExchangeSent, .keyExchangeReceived, .awaitingKeyExchangeInit, .awaitingKeyExchangeInitInvalidGuess, .keyExchangeInitReceived, .keysExchanged, .newKeysSent, .newKeysReceived, .complete:
            throw SSHKeyExchangeError.unexpectedMessage
        }
    }

    mutating func send(keyExchangeReply message: SSHMessage.KeyExchangeECDHReplyMessage) throws {
        switch self.state {
        case .keyExchangeInitReceived(result: let result, negotiated: let negotiated):
            precondition(self.role.isServer, "Clients cannot enter key exchange init received")
            self.state = .keysExchanged(result: result, protection: try negotiated.negotiatedProtection.init(initialKeys: result.keys), negotiated: negotiated)
        case .idle, .keyExchangeSent, .keyExchangeReceived, .awaitingKeyExchangeInit, .awaitingKeyExchangeInitInvalidGuess, .keyExchangeInitSent, .keysExchanged, .newKeysSent, .newKeysReceived, .complete:
            // This is a precondition not a throw because we control the sending of this message.
            preconditionFailure("Cannot send ECDH key exchange message in state \(self.state)")
        }
    }

    mutating func handleNewKeys() throws -> NIOSSHTransportProtection {
        switch self.state {
        case .keysExchanged(result: let result, protection: let protection, negotiated: let negotiated):
            self.state = .newKeysReceived(result: result, protection: protection, negotiated: negotiated)
            return protection
        case .newKeysSent(result: let result, protection: let protection, _):
            self.state = .complete(result: result)
            return protection
        case .idle, .keyExchangeSent, .keyExchangeReceived, .awaitingKeyExchangeInit, .awaitingKeyExchangeInitInvalidGuess, .keyExchangeInitSent, .keyExchangeInitReceived, .newKeysReceived, .complete:
            throw SSHKeyExchangeError.unexpectedMessage
        }
    }

    mutating func sendNewKeys() -> NIOSSHTransportProtection {
        switch self.state {
        case .keysExchanged(result: let result, protection: let protection, negotiated: let negotiated):
            self.state = .newKeysSent(result: result, protection: protection, negotiated: negotiated)
            return protection
        case .newKeysReceived(result: let result, protection: let protection, _):
            self.state = .complete(result: result)
            return protection
        case .idle, .keyExchangeSent, .keyExchangeReceived, .awaitingKeyExchangeInit, .awaitingKeyExchangeInitInvalidGuess, .keyExchangeInitSent, .keyExchangeInitReceived, .newKeysSent, .complete:
            // This is a precondition not a throw because we control the sending of this message.
            preconditionFailure("Cannot send ECDH key exchange message in state \(self.state)")
        }
    }

    private func negotiatedAlgorithms(_ message: SSHMessage.KeyExchangeMessage) throws -> NegotiationResult {
        let (keyExchange, hostKey) = try self.negotiatedKeyExchangeAlgorithm(peerKeyExchangeAlgorithms: message.keyExchangeAlgorithms,
                                                                             peerHostKeyAlgorithms: message.serverHostKeyAlgorithms)
        let (clientEncryption, clientMAC) = try self.negotiatedTransportProtection(peerEncryptionAlgorithms: message.encryptionAlgorithmsClientToServer, peerMacAlgorithms: message.macAlgorithmsClientToServer)
        let (serverEncryption, serverMAC) = try self.negotiatedTransportProtection(peerEncryptionAlgorithms: message.encryptionAlgorithmsServerToClient, peerMacAlgorithms: message.macAlgorithmsServerToClient)

        // We only support symmetrical negotiation results.
        guard clientEncryption == serverEncryption, clientMAC == serverMAC else {
            throw NIOSSHError.keyExchangeNegotiationFailure
        }

        // Ok, now we need to find the right transport protection scheme. This can technically fail.
        guard let scheme = self.transportProtectionSchemes.first(where: { $0.cipherName == clientEncryption && ($0.macName == nil || $0.macName! == clientMAC) }) else {
            throw NIOSSHError.keyExchangeNegotiationFailure
        }

        // Great, we have a protection scheme. Build the negotiation result.
        return NegotiationResult(negotiatedKeyExchangeAlgorithm: keyExchange, negotiatedHostKeyAlgorithm: hostKey, negotiatedProtection: scheme)
    }

    private func negotiatedKeyExchangeAlgorithm(peerKeyExchangeAlgorithms: [Substring], peerHostKeyAlgorithms: [Substring]) throws -> (keyExchange: Substring, hostKey: Substring) {
        // From RFC 4253:
        //
        // > The first algorithm MUST be the preferred (and guessed) algorithm.  If
        // > both sides make the same guess, that algorithm MUST be used.
        // > Otherwise, the following algorithm MUST be used to choose a key
        // > exchange method: Iterate over client's kex algorithms, one at a
        // > time.  Choose the first algorithm that satisfies the following
        // > conditions:
        // >
        // > +  the server also supports the algorithm,
        // >
        // > +  if the algorithm requires an encryption-capable host key,
        // >    there is an encryption-capable algorithm on the server's
        // >    server_host_key_algorithms that is also supported by the
        // >    client, and
        // >
        // > +  if the algorithm requires a signature-capable host key,
        // >    there is a signature-capable algorithm on the server's
        // >    server_host_key_algorithms that is also supported by the
        // >    client.
        // >
        // > If no algorithm satisfying all these conditions can be found, the
        // > connection fails, and both sides MUST disconnect.

        // Ok, rephrase as client and server instead of us and them.
        let clientAlgorithms: [Substring]
        let serverAlgorithms: [Substring]
        let clientHostKeyAlgorithms: [Substring]
        let serverHostKeyAlgorithms: [Substring]

        switch self.role {
        case .client:
            clientAlgorithms = role.keyExchangeAlgorithmNames
            serverAlgorithms = peerKeyExchangeAlgorithms
            clientHostKeyAlgorithms = self.supportedHostKeyAlgorithms
            serverHostKeyAlgorithms = peerHostKeyAlgorithms
        case .server:
            clientAlgorithms = peerKeyExchangeAlgorithms
            serverAlgorithms = role.keyExchangeAlgorithmNames
            clientHostKeyAlgorithms = peerHostKeyAlgorithms
            serverHostKeyAlgorithms = self.supportedHostKeyAlgorithms
        }

        // Let's find the first protocol the client supports that the server does too.
        for algorithm in clientAlgorithms {
            guard serverAlgorithms.contains(algorithm) else {
                continue
            }

            // Ok, got one. We need a signing capable host key algorithm, which for us is all of them.
            // Again, we prefer the first one the client supports that the server does too.
            for hostKeyAlgorithm in clientHostKeyAlgorithms {
                guard serverHostKeyAlgorithms.contains(hostKeyAlgorithm) else {
                    continue
                }

                // Got one! This one works.
                return (keyExchange: algorithm, hostKey: hostKeyAlgorithm)
            }
        }

        // Completed the loop with usable protocols, we have to throw.
        throw NIOSSHError.keyExchangeNegotiationFailure
    }

    private func negotiatedTransportProtection(peerEncryptionAlgorithms: [Substring], peerMacAlgorithms: [Substring]) throws -> (encryption: Substring, mac: Substring) {
        // Ok, rephrase as client and server instead of us and them.
        let clientEncryptionAlgorithms: [Substring]
        let serverEncryptionAlgorithms: [Substring]
        let clientMACAlgorithms: [Substring]
        let serverMACAlgorithms: [Substring]

        switch self.role {
        case .client:
            clientEncryptionAlgorithms = self.supportedEncryptionAlgorithms
            clientMACAlgorithms = self.supportedMacAlgorithms
            serverEncryptionAlgorithms = peerEncryptionAlgorithms
            serverMACAlgorithms = peerMacAlgorithms
        case .server:
            clientEncryptionAlgorithms = peerEncryptionAlgorithms
            clientMACAlgorithms = peerMacAlgorithms
            serverEncryptionAlgorithms = self.supportedEncryptionAlgorithms
            serverMACAlgorithms = self.supportedMacAlgorithms
        }

        // Ok, the algorithm is that we choose the first encryption and MAC algorithm in the client's list that
        // is in the server's list as well.
        guard let encryption = clientEncryptionAlgorithms.first(where: { serverEncryptionAlgorithms.contains($0) }) else {
            throw NIOSSHError.keyExchangeNegotiationFailure
        }

        // Ok great, now work out what we negotiated as a MAC.
        guard let mac = clientMACAlgorithms.first(where: { serverMACAlgorithms.contains($0) }) else {
            throw NIOSSHError.keyExchangeNegotiationFailure
        }

        return (encryption, mac)
    }

    private mutating func addKeyExchangeInitMessagesToExchangeBytes(clientsMessage: SSHMessage.KeyExchangeMessage, serversMessage: SSHMessage.KeyExchangeMessage) {
        // Write the client's bytes to the exchange bytes first.
        self.initialExchangeBytes.writeCompositeSSHString { buffer in
            buffer.writeSSHMessage(.keyExchange(clientsMessage))
        }

        self.initialExchangeBytes.writeCompositeSSHString { buffer in
            buffer.writeSSHMessage(.keyExchange(serversMessage))
        }
    }

    private func exchangerForAlgorithm(_ algorithm: Substring) throws -> NIOSSHKeyExchangeAlgorithmProtocol {
<<<<<<< HEAD
        for implementation in Self.supportedKeyExchangeImplementations {
=======
        for implementation in keyExchangeAlgorithms {
>>>>>>> f0eac37f
            if implementation.keyExchangeAlgorithmNames.contains(algorithm) {
                return implementation.init(ourRole: self.role, previousSessionIdentifier: self.previousSessionIdentifier)
            }
        }
        
        for implementation in customKeyExchangeAlgorithms {
            if implementation.keyExchangeAlgorithmNames.contains(algorithm) {
                return implementation.init(ourRole: self.role, previousSessionIdentifier: self.previousSessionIdentifier)
            }
        }

        // We didn't find a match
        throw NIOSSHError.keyExchangeNegotiationFailure
    }

    private func expectingIncorrectGuess(_ kexMessage: SSHMessage.KeyExchangeMessage) -> Bool {
        // A guess is wrong if the key exchange algorithm and/or the host key algorithm differ from our preference.
        kexMessage.firstKexPacketFollows && (
            kexMessage.keyExchangeAlgorithms.first != role.keyExchangeAlgorithmNames.first ||
                kexMessage.serverHostKeyAlgorithms.first != self.supportedHostKeyAlgorithms.first
        )
    }

    // The host key algorithms supported by this peer, in order of preference.
    private var supportedHostKeyAlgorithms: [Substring] {
        switch self.role {
        case .client:
            return Self.supportedServerHostKeyAlgorithms
        case .server(let configuration):
            return configuration.hostKeys.flatMap { $0.hostKeyAlgorithms }
        }
    }

    /// The encryption algorithms supported by this peer, in order of preference.
    private var supportedEncryptionAlgorithms: [Substring] {
        self.transportProtectionSchemes.map { Substring($0.cipherName) }
    }

    /// The MAC algorithms supported by this peer, in order of preference.
    private var supportedMacAlgorithms: [Substring] {
        let schemes = self.transportProtectionSchemes.compactMap { $0.macName.map { Substring($0) } }

        // We do a weird thing here: if there are no MAC schemes, we lie and put one in. This is
        // because some schemes (such as AES-GCM in OpenSSH mode) ignore the MAC negotiation.
        // Worse case, we fail out later in the handshake because the peer actually wanted it.
        if schemes.isEmpty {
            return ["hmac-sha2-256"]
        } else {
            return schemes
        }
    }
}

extension SSHKeyExchangeStateMachine {
    // For now this is a static list.
<<<<<<< HEAD
    static var supportedKeyExchangeImplementations: [NIOSSHKeyExchangeAlgorithmProtocol.Type] = [
=======
    static let bundledKeyExchangeImplementations: [NIOSSHKeyExchangeAlgorithmProtocol.Type] = [
>>>>>>> f0eac37f
        EllipticCurveKeyExchange<P384.KeyAgreement.PrivateKey>.self,
        EllipticCurveKeyExchange<P256.KeyAgreement.PrivateKey>.self,
        EllipticCurveKeyExchange<P521.KeyAgreement.PrivateKey>.self,
        EllipticCurveKeyExchange<Curve25519.KeyAgreement.PrivateKey>.self,
    ]

<<<<<<< HEAD
    static var supportedKeyExchangeAlgorithms: [Substring] {
        let bundledAlgorithms = supportedKeyExchangeImplementations.flatMap { $0.keyExchangeAlgorithmNames }
        let customAlgorithms = customKeyExchangeAlgorithms.reduce([]) { $0 + $1.keyExchangeAlgorithmNames }
        
        return bundledAlgorithms + customAlgorithms
    }

=======
>>>>>>> f0eac37f
    /// All known host key algorithms.
    static let bundledServerHostKeyAlgorithms: [Substring] = ["ssh-ed25519", "ecdsa-sha2-nistp384", "ecdsa-sha2-nistp256", "ecdsa-sha2-nistp521"]
    
    static var supportedServerHostKeyAlgorithms: [Substring] {
        let bundledAlgorithms = bundledServerHostKeyAlgorithms
        let customAlgorithms = NIOSSHPublicKey.customPublicKeyAlgorithms.map { Substring($0.publicKeyPrefix) }
        
        return bundledAlgorithms + customAlgorithms
    }
}

extension SSHKeyExchangeStateMachine {
    struct NegotiationResult {
        var negotiatedKeyExchangeAlgorithm: Substring

        var negotiatedHostKeyAlgorithm: Substring

        var negotiatedProtection: NIOSSHTransportProtection.Type

        func negotiatedHostKey(_ keys: [NIOSSHPrivateKey]) -> NIOSSHPrivateKey {
            // This force-unwrap is safe: to fail to obtain it is a programming error, as we must have negotiated
            // the host key algorithm.
            keys.first { $0.hostKeyAlgorithms.contains(self.negotiatedHostKeyAlgorithm) }!
        }
    }

    /// Obtains the session ID, if we have one already.
    var sessionID: ByteBuffer? {
        switch self.state {
        case .keyExchangeInitReceived(result: let result, _),
             .keysExchanged(result: let result, _, _),
             .newKeysSent(result: let result, _, _),
             .newKeysReceived(result: let result, _, _),
             .complete(result: let result):
            return result.sessionID

        case .idle, .keyExchangeSent, .keyExchangeReceived, .awaitingKeyExchangeInit, .awaitingKeyExchangeInitInvalidGuess, .keyExchangeInitSent:
            return nil
        }
    }

    var _testOnly_negotiatedHostKeyAlgorithm: Substring? {
        switch self.state {
        case .idle, .keyExchangeSent, .complete:
            return nil

        case .keyExchangeReceived(_, negotiated: let negotiated, _),
             .awaitingKeyExchangeInitInvalidGuess(_, negotiated: let negotiated),
             .awaitingKeyExchangeInit(_, negotiated: let negotiated),
             .keyExchangeInitReceived(_, negotiated: let negotiated),
             .keyExchangeInitSent(_, negotiated: let negotiated),
             .keysExchanged(_, _, negotiated: let negotiated),
             .newKeysReceived(_, _, negotiated: let negotiated),
             .newKeysSent(_, _, negotiated: let negotiated):
            return negotiated.negotiatedHostKeyAlgorithm
        }
    }
}

extension CSPRNG {
    /// A SSH key exchange cookie is 16 random bytes.
    fileprivate mutating func randomCookie(allocator: ByteBufferAllocator) -> ByteBuffer {
        var buffer = allocator.buffer(capacity: 16)
        buffer.writeInteger(self.next())
        buffer.writeInteger(self.next())
        assert(buffer.readableBytes == 16)
        return buffer
    }
}<|MERGE_RESOLUTION|>--- conflicted
+++ resolved
@@ -456,17 +456,7 @@
     }
 
     private func exchangerForAlgorithm(_ algorithm: Substring) throws -> NIOSSHKeyExchangeAlgorithmProtocol {
-<<<<<<< HEAD
-        for implementation in Self.supportedKeyExchangeImplementations {
-=======
         for implementation in keyExchangeAlgorithms {
->>>>>>> f0eac37f
-            if implementation.keyExchangeAlgorithmNames.contains(algorithm) {
-                return implementation.init(ourRole: self.role, previousSessionIdentifier: self.previousSessionIdentifier)
-            }
-        }
-        
-        for implementation in customKeyExchangeAlgorithms {
             if implementation.keyExchangeAlgorithmNames.contains(algorithm) {
                 return implementation.init(ourRole: self.role, previousSessionIdentifier: self.previousSessionIdentifier)
             }
@@ -516,27 +506,13 @@
 
 extension SSHKeyExchangeStateMachine {
     // For now this is a static list.
-<<<<<<< HEAD
-    static var supportedKeyExchangeImplementations: [NIOSSHKeyExchangeAlgorithmProtocol.Type] = [
-=======
     static let bundledKeyExchangeImplementations: [NIOSSHKeyExchangeAlgorithmProtocol.Type] = [
->>>>>>> f0eac37f
         EllipticCurveKeyExchange<P384.KeyAgreement.PrivateKey>.self,
         EllipticCurveKeyExchange<P256.KeyAgreement.PrivateKey>.self,
         EllipticCurveKeyExchange<P521.KeyAgreement.PrivateKey>.self,
         EllipticCurveKeyExchange<Curve25519.KeyAgreement.PrivateKey>.self,
     ]
 
-<<<<<<< HEAD
-    static var supportedKeyExchangeAlgorithms: [Substring] {
-        let bundledAlgorithms = supportedKeyExchangeImplementations.flatMap { $0.keyExchangeAlgorithmNames }
-        let customAlgorithms = customKeyExchangeAlgorithms.reduce([]) { $0 + $1.keyExchangeAlgorithmNames }
-        
-        return bundledAlgorithms + customAlgorithms
-    }
-
-=======
->>>>>>> f0eac37f
     /// All known host key algorithms.
     static let bundledServerHostKeyAlgorithms: [Substring] = ["ssh-ed25519", "ecdsa-sha2-nistp384", "ecdsa-sha2-nistp256", "ecdsa-sha2-nistp521"]
     
