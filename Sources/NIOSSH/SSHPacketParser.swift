--- conflicted
+++ resolved
@@ -26,11 +26,8 @@
     private var buffer: ByteBuffer
     private var state: State
     private var sequenceNumber: UInt32 = 0
-<<<<<<< HEAD
-=======
     private let maximumPacketSize: Int
     internal static let defaultMaximumPacketSize = 1 << 17
->>>>>>> f0eac37f
 
     /// Testing only: the number of bytes we can discard from this buffer.
     internal var _discardableBytes: Int {
