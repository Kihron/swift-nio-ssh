--- conflicted
+++ resolved
@@ -129,7 +129,6 @@
 
     internal static let maximumAllowedVersionSize = 4096
     private mutating func readVersion() throws -> String? {
-<<<<<<< HEAD
         // Looking for a string ending with \r\n
         let slice = self.buffer.readableBytesView
 
@@ -149,23 +148,6 @@
                 // read \r\n
                 self.buffer.moveReaderIndex(forwardBy: slice.startIndex.distance(to: index).advanced(by: 2))
                 return version
-=======
-        let carriageReturn = UInt8(ascii: "\r")
-        let lineFeed = UInt8(ascii: "\n")
-
-        // Search for version line, which starts with "SSH-". Lines without this prefix may come before the version line.
-        var slice = self.buffer.readableBytesView
-        while let lfIndex = slice.firstIndex(of: lineFeed), lfIndex < slice.endIndex {
-            if slice.starts(with: "SSH-".utf8) {
-                // Return all data upto the last LF we found, excluding the last [CR]LF.
-                slice = self.buffer.readableBytesView
-                let versionEndIndex = slice[lfIndex.advanced(by: -1)] == carriageReturn ? lfIndex.advanced(by: -1) : lfIndex
-                let version = String(decoding: slice[slice.startIndex ..< versionEndIndex], as: UTF8.self)
-                self.buffer.moveReaderIndex(forwardBy: slice.startIndex.distance(to: lfIndex).advanced(by: 1))
-                return version
-            } else {
-                slice = slice[slice.index(after: lfIndex)...]
->>>>>>> b0591e4c
             }
         }
 
