//===----------------------------------------------------------------------===//
//
// This source file is part of the SwiftNIO open source project
//
// Copyright (c) 2019 Apple Inc. and the SwiftNIO project authors
// Licensed under Apache License v2.0
//
// See LICENSE.txt for license information
// See CONTRIBUTORS.txt for the list of SwiftNIO project authors
//
// SPDX-License-Identifier: Apache-2.0
//
//===----------------------------------------------------------------------===//

import Crypto
import NIOCore

/// The result of a round of key exchange.
///
/// A round of key exchange generates a number of keys and also generates an exchange hash.
/// This exchange hash is used for a number of purposes.
public struct KeyExchangeResult {
    /// The session ID to use for this connection. Will be static across the lifetime of a connection.
    public var sessionID: ByteBuffer

<<<<<<< HEAD
    var keys: NIOSSHSessionKeys
=======
    public var keys: NIOSSHSessionKeys
>>>>>>> f0eac37f
    
    public init(sessionID: ByteBuffer, keys: NIOSSHSessionKeys) {
        self.sessionID = sessionID
        self.keys = keys
    }
}

extension KeyExchangeResult: Equatable {}

/// The session keys generated as a result of a round of key exchange.
///
/// SSH key exchange generates one shared secret, which is then used to generate
/// 6 pieces of data:
///
/// 1. Initial IV, client to server
/// 2. Initial IV, server to client
/// 3. Encryption key, client to server
/// 4. Encryption key, server to client
/// 5. MAC key, client to server
/// 6. MAC key, server to client.
///
/// This object represents these 6 pieces of data using appropriate data types to record
/// them.
///
/// Of these types, the encryption keys and the MAC keys are intended to be secret, and so
/// we store them in the `SymmetricKey` types. The IVs do not need to be secret, and so are
/// stored in regular heap buffers.
public struct NIOSSHSessionKeys {
<<<<<<< HEAD
    public internal(set) var initialInboundIV: [UInt8]

    public internal(set) var initialOutboundIV: [UInt8]

    public internal(set) var inboundEncryptionKey: SymmetricKey

    public internal(set) var outboundEncryptionKey: SymmetricKey

    public internal(set) var inboundMACKey: SymmetricKey

    public internal(set) var outboundMACKey: SymmetricKey
=======
    public var initialInboundIV: [UInt8]

    public var initialOutboundIV: [UInt8]

    public var inboundEncryptionKey: SymmetricKey

    public var outboundEncryptionKey: SymmetricKey

    public var inboundMACKey: SymmetricKey

    public var outboundMACKey: SymmetricKey
>>>>>>> f0eac37f
    
    public init(initialInboundIV: [UInt8], initialOutboundIV: [UInt8], inboundEncryptionKey: SymmetricKey, outboundEncryptionKey: SymmetricKey, inboundMACKey: SymmetricKey, outboundMACKey: SymmetricKey) {
        self.initialInboundIV = initialInboundIV
        self.initialOutboundIV = initialOutboundIV
        self.inboundEncryptionKey = inboundEncryptionKey
        self.outboundEncryptionKey = outboundEncryptionKey
        self.inboundMACKey = inboundMACKey
        self.outboundMACKey = outboundMACKey
    }
}

extension NIOSSHSessionKeys: Equatable {}

/// A helper structure that stores the expected key sizes for a key negotiation.
///
/// The key exchange result is transformed into keys by the application of a number of
/// hash function invocations. The output of these hash functions is truncated to an appropriate
/// length as needed, which means we need to ensure the code doing the calculation knows how
/// to truncate appropriately.
public struct ExpectedKeySizes {
<<<<<<< HEAD
    public internal(set) var ivSize: Int

    public internal(set) var encryptionKeySize: Int

    public internal(set) var macKeySize: Int
=======
    public var ivSize: Int

    public var encryptionKeySize: Int

    public var macKeySize: Int
>>>>>>> f0eac37f
    
    public init(ivSize: Int, encryptionKeySize: Int, macKeySize: Int) {
        self.ivSize = ivSize
        self.encryptionKeySize = encryptionKeySize
        self.macKeySize = macKeySize
    }
}<|MERGE_RESOLUTION|>--- conflicted
+++ resolved
@@ -23,11 +23,7 @@
     /// The session ID to use for this connection. Will be static across the lifetime of a connection.
     public var sessionID: ByteBuffer
 
-<<<<<<< HEAD
-    var keys: NIOSSHSessionKeys
-=======
     public var keys: NIOSSHSessionKeys
->>>>>>> f0eac37f
     
     public init(sessionID: ByteBuffer, keys: NIOSSHSessionKeys) {
         self.sessionID = sessionID
@@ -56,19 +52,6 @@
 /// we store them in the `SymmetricKey` types. The IVs do not need to be secret, and so are
 /// stored in regular heap buffers.
 public struct NIOSSHSessionKeys {
-<<<<<<< HEAD
-    public internal(set) var initialInboundIV: [UInt8]
-
-    public internal(set) var initialOutboundIV: [UInt8]
-
-    public internal(set) var inboundEncryptionKey: SymmetricKey
-
-    public internal(set) var outboundEncryptionKey: SymmetricKey
-
-    public internal(set) var inboundMACKey: SymmetricKey
-
-    public internal(set) var outboundMACKey: SymmetricKey
-=======
     public var initialInboundIV: [UInt8]
 
     public var initialOutboundIV: [UInt8]
@@ -80,7 +63,6 @@
     public var inboundMACKey: SymmetricKey
 
     public var outboundMACKey: SymmetricKey
->>>>>>> f0eac37f
     
     public init(initialInboundIV: [UInt8], initialOutboundIV: [UInt8], inboundEncryptionKey: SymmetricKey, outboundEncryptionKey: SymmetricKey, inboundMACKey: SymmetricKey, outboundMACKey: SymmetricKey) {
         self.initialInboundIV = initialInboundIV
@@ -101,19 +83,11 @@
 /// length as needed, which means we need to ensure the code doing the calculation knows how
 /// to truncate appropriately.
 public struct ExpectedKeySizes {
-<<<<<<< HEAD
-    public internal(set) var ivSize: Int
-
-    public internal(set) var encryptionKeySize: Int
-
-    public internal(set) var macKeySize: Int
-=======
     public var ivSize: Int
 
     public var encryptionKeySize: Int
 
     public var macKeySize: Int
->>>>>>> f0eac37f
     
     public init(ivSize: Int, encryptionKeySize: Int, macKeySize: Int) {
         self.ivSize = ivSize
